@use 'reset';
@use 'variables';
@use 'common';
@use 'tooltips';

html,
body {
    background-color: var(--options-page-background);
    color: var(--color-text);
    min-height: 100vh;
}

.toggle-switch {
    $this-switch: &;
    --switch-padding-px: 0px;
    --switch-margin-px: 0px;
    --switch-height-px: 30px;
    --switch-width-px: 30px;
    --track-color-off: hsl(0, 0%, 15%);
    --track-color-on: var(--color-accent);
    --track-height-px: 6px;
    --track-radius-px: 12px;
    --nub-height-px: 16px;
    --nub-width-px: 16px;
    --nub-radius-px: 8px;
    --nub-color-off: var(--color-grey-60);
    --nub-color-on: var(--color-grey-90);
    --nub-color-focus: var(--color-accent);
    --nub-travel-distance: calc(
        var(--switch-width-px) / 2 - var(--nub-width-px) / 2 -
            var(--switch-padding-px)
    );

    cursor: pointer;
    display: inline-flex;
    height: var(--switch-height-px);
    margin: 0 var(--switch-margin-px);
    position: relative;
    width: var(--switch-width-px);

    // .toggle-switch__track
    &__track {
        bottom: 0;
        background-color: var(--track-color-off);
        border-radius: var(--track-radius-px);
        display: flex;
        height: var(--track-height-px);
        justify-content: center;
        left: 0;
        margin: auto;
        padding: var(--switch-padding-px);
        position: absolute;
        right: 0;
        top: 0;
        transition: background-color 0.15s;
        width: var(--switch-width-px);

        input[type="checkbox"]:checked + #{$this-switch} & {
            background-color: var(--track-color-on);
        }
    }

    // .toggle-switch__nub
    &__nub {
        bottom: 0;
        background-color: var(--nub-color-off);
        border-radius: var(--nub-radius-px);
        box-shadow: inset 0 0 0 2px var(--nub-color-off);
        height: var(--nub-height-px);
        left: 0;
        margin: auto;
        pointer-events: none;
        position: absolute;
        right: 0;
        top: 0;
        transform: translateX(calc(var(--nub-travel-distance) * -1));
        transition: transform 0.15s, background-color 0.15s;
        width: var(--nub-width-px);

        input[type="checkbox"]:checked + #{$this-switch} & {
            background-color: var(--nub-color-on);
            box-shadow: inset 0 0 0 2px var(--nub-color-on);
            transform: translateX(var(--nub-travel-distance));
        }

        input[type="checkbox"]:focus + #{$this-switch} & {
            background-color: var(--nub-color-focus);
        }
    }
}

#search-tailor-options-page {
    align-items: center;
    display: flex;
    flex-direction: column;
    justify-content: center;
    min-height: 100vh;
    padding: 20px;
}

.options-title {
    font-size: 2.6rem;
    font-weight: 300;
    margin: 0 0 20px 0;
}

.options-panel {
    background-color: var(--options-panel-background);
    border-radius: var(--options-panel-radius);
    color: var(--options-panel-text);
    display: flex;
    flex-direction: column;
    max-width: 768px;
    width: 100%;

    & + & {
        margin-block-start: 20px;
    }

    // .options-panel__header
    &__header {
        display: flex;
        padding: 12px 20px;
        border-bottom: 2px solid var(--color-accent);

        // .options-panel__header__title
        &__title {
            font-size: 1.8rem;
            font-weight: 400;
            margin: 0;
        }

        // .options-panel__header__notice
        &__notice {
            fill: var(--options-panel-text);
            font-size: 1.2rem;
            margin-left: auto;
            display: flex;
            align-items: center;
        }
    }

    // .options-panel__body
    &__body {
        padding: 20px;
    }
}

.option-group {
    & + & {
        margin-block-start: 10px;
    }

<<<<<<< HEAD
    // .option-group__title
    &__title {
        font-size: 1.4rem;
        font-weight: 700;
        margin: 0 0 10px 0;
=======
        &--raw-json {
            resize: none;
            width: 100%;
            border: 0;
            background-color: transparent;
            color: var(--options-panel-text);
            font: 1.2rem / 1.5 "Fira Code", monospace;
            margin: 0;
            padding: 10px;
            min-height: 100%;
            position: relative;
            white-space: pre;
        }
>>>>>>> 6f503896
    }

    // .option-group__action-container
    &__action-container {
        display: flex;
        flex-wrap: wrap;
        justify-content: flex-end;
    }

    // .option-group__action
    &__action {
        all: unset;
        border: 1px solid var(--options-action-border);
        border-radius: 4px;
        cursor: pointer;
        font-size: 1.2rem;
        font-weight: 400;
        letter-spacing: 0.08rem;
        margin-top: 8px;
        padding: 8px 14px;
        text-transform: uppercase;

        &:hover,
        &:focus,
        &:active {
            background-color: var(--options-action-highlight);
        }

        &::-moz-focus-inner {
            border: 0;
        }

        & + & {
            margin-left: 8px;
        }

        &[disabled] {
            background-color: hsl(0, 0%, 88%);
            cursor: not-allowed;
            opacity: 0.5;
        }
    }
}

.option {
    $this-option: &;

    align-items: center;
    display: flex;
    font-size: 1.3rem;

    // .option--search-engine-toggle
    &--search-engine-toggle {
        padding: 0 10px;
        position: relative;

        & + & {
            border-top: 1px solid var(--options-option-border);
            margin-top: 6px;
            padding-top: 6px;
        }
    }

    // .option--raw-json
    &--raw-json {
        background-color: var(--options-json-input);
        border-radius: 4px;
        border-bottom-right-radius: 2px;
        height: 200px;
        min-height: 200px;
        overflow: scroll;
        resize: vertical;
    }

    &[data-validation-message] {
        $this-validation-wrapper: &;

        &::after {
            background-color: hsl(0, 100%, 50%, 0.35);
            bottom: 0;
            content: attr(data-validation-message);
            color: hsl(0, 100%, 100%);
            left: 0;
            opacity: 0;
            padding: 8px 12px;
            pointer-events: none;
            position: absolute;
            transition: opacity 0.25s;
            width: 100%;

            @at-root #{$this-validation-wrapper}:not([data-validation-message=""])::after {
                opacity: 1;
            }
        }
    }

    // .option__control
    &__control {
        height: 30px;
        margin-left: auto;

        #{$this-option}--color-hint-background & {
            border-radius: 2px;
            display: inline-flex;
            height: 30px;
            overflow: hidden;
        }
    }

    // .option__input
    &__input {
        font-size: 1.2rem;

        // .option__input--search-engine-toggle
        &--search-engine-toggle {
            height: 100%;
            left: 0;
            margin: 0;
            opacity: 0;
            position: absolute;
            top: 0;
            width: 100%;
        }

        // .option__input--color-hint-background-swatch
        &--color-hint-background-swatch {
            cursor: pointer;
            display: block;
            height: 30px;
            padding: 0;
            width: 40px;

            &::-moz-color-swatch-wrapper {
                padding: 0;
            }

            &::-webkit-color-swatch-wrapper {
                padding: 0;
            }

            &::-moz-color-swatch {
                border: none;
            }

            &::-webkit-color-swatch {
                border: none;
            }
        }

        // .option__input--color-hint-background-hex
        &--color-hint-background-hex {
            background-color: var(--options-color-hex-input);
            font-family: "Fira Code", monospace;
            height: 100%;
            padding: 0;
            text-align: center;
            width: 80px;

            &:invalid {
                color: var(--color-error);
            }
        }

        // .option__input--raw-json
        &--raw-json {
            background-color: transparent;
            border: 0;
            color: var(--options-panel-text);
            margin: 0;
            min-height: 100%;
            padding: 10px;
            position: relative;
            resize: none;
            white-space: pre;
            width: 100%;
        }
    }

    // .option__label
    &__label {
    }
}<|MERGE_RESOLUTION|>--- conflicted
+++ resolved
@@ -151,27 +151,11 @@
         margin-block-start: 10px;
     }
 
-<<<<<<< HEAD
     // .option-group__title
     &__title {
         font-size: 1.4rem;
         font-weight: 700;
         margin: 0 0 10px 0;
-=======
-        &--raw-json {
-            resize: none;
-            width: 100%;
-            border: 0;
-            background-color: transparent;
-            color: var(--options-panel-text);
-            font: 1.2rem / 1.5 "Fira Code", monospace;
-            margin: 0;
-            padding: 10px;
-            min-height: 100%;
-            position: relative;
-            white-space: pre;
-        }
->>>>>>> 6f503896
     }
 
     // .option-group__action-container
@@ -340,6 +324,7 @@
             background-color: transparent;
             border: 0;
             color: var(--options-panel-text);
+            font: 1.2rem / 1.5 "Fira Code", monospace;
             margin: 0;
             min-height: 100%;
             padding: 10px;
