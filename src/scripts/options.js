import browser from "webextension-polyfill";
import throttle from "lodash.throttle";
import Tippy from "tippy.js";
import { defaultUserData } from "./addon/data";
import {
    qsa,
    sendChangeNotification,
    logError,
    isValidJson,
} from "./addon/functions";

/* Class representing the extension options panel. */
class TailoredSearchOptionsPanel {
    /**
     * Initialize the options panel.
     * @param {object} optionsPanelElement - The HTML element representing options panel.
     */
    constructor(optionsPanelElement) {
        this.element = optionsPanelElement;
        this.defineInputs();
        this.defineActions();
        this.populateOptions();
        this.initializeTooltips();
        this.bindEvents();
    }

    /**
     * Identify and assign the option panel's inputs as local properties.
     */
    defineInputs() {
        this.inputs = {};
        const allInputs = this.element.querySelectorAll(".js-option-input");

        allInputs.forEach((input) => {
            // Identify this input's name and group (if provided).
            const inputName = input.name;
            const { inputGroup } = input.dataset;

            if (inputGroup) {
                // If the input has a group, add it there, creating the group is necessary.
                this.inputs[inputGroup] = this.inputs[inputGroup] || [];
                this.inputs[inputGroup].push(input);
            } else {
                // Otherwise, simply add it under its own name.
                this.inputs[inputName] = input;
            }
        });
    }

    /**
     * Identify and assign the option panel's action buttons.
     */
    defineActions() {
        this.actionButtons = {};
        const actionButtons = this.element.querySelectorAll(
            "[data-click-action]"
        );

        actionButtons.forEach((actionButton) => {
            this.actionButtons[actionButton.dataset.clickAction] = actionButton;
        });
    }

    /**
     * Populate the option fields with current extension data.
     */
    populateOptions() {
        browser.storage.sync
            .get(defaultUserData)
<<<<<<< HEAD
            .then(storageData => {
                // Create a formatted copy of the current sync storage data.
                this.currentSyncStorage = JSON.stringify(storageData, null, 4);

                // Populate the sync storage JSON field.
                this.inputs.syncStorageData.value = this.currentSyncStorage;

                // Set the Export JSON link's download target to an encoded
                // string of the extension's sync data.
                this.actionButtons.exportSyncData.href = `data:text/json;charset=utf-8,${encodeURIComponent(
                    this.currentSyncStorage
=======
            .then((storageData) => {
                // Create a local, formatted copy of the current tailoring entry
                // settings.
                this.currentJSONExport = JSON.stringify(storageData, null, 4);

                // Populate the JSON Export field and resize it so it can be scrolled cleanly.
                this.inputs.jsonExport.value = this.currentJSONExport;
                this.inputs.jsonExport.style.height = `${this.inputs.jsonExport.scrollHeight}px`;

                // Set the Export JSON link's download target to an encoded string
                // of the extension data.
                this.actionButtons.exportJSON.href = `data:text/json;charset=utf-8,${encodeURIComponent(
                    this.currentJSONExport
>>>>>>> b0631fb0
                )}`;

                // Create a local copy of the Search Engine settings.
                this.currentSearchEngines = storageData.searchEngines;

                // Set each Search Engine checkbox to match its "enabled" setting.
                this.inputs.enableSearchEngine.forEach((input, index) => {
                    this.inputs.enableSearchEngine[index].checked =
                        this.currentSearchEngines.find(
                            (engine) => engine.id === input.id
                        ).enabled;
                });

                // Set the color hint background input values to match the
                // user's saved setting.
                this.inputs.colorHintBackgroundSwatch.value =
                    storageData.colorHintBackground;

                this.inputs.colorHintBackgroundHex.value =
                    storageData.colorHintBackground;
            })
            .catch(logError);

        browser.storage.local.get().then(storageData => {
            // Create a formatted copy of the current local storage data.
            this.currentLocalStorage = JSON.stringify(storageData, null, 4);

            // Populate the local storage JSON field.
            this.inputs.localStorageData.value = this.currentLocalStorage;

            // Set the Export JSON link's download target to an encoded string
            // of the extension's local data.
            this.actionButtons.exportLocalData.href = `data:text/json;charset=utf-8,${encodeURIComponent(
                this.currentLocalStorage
            )}`;
        });
    }

    /**
     * Set the validation status of a given input to a custom message.
     */
    setInputValidation(inputName, message) {
        // Get the input and apply the message as a custom validity.
        const input = this.inputs[inputName];
        input.setCustomValidity(message);
        // Get the input's wrapper and update the validation attribute with the custom validity value.
        const inputWrapper = input.closest("[data-validation-message]");
        inputWrapper.dataset.validationMessage = input.validationMessage;
    }

    /**
     * Initializes tooltips for the options page.
     */
    initializeTooltips() {
        this.tooltipTargets = qsa("[data-tippy]", this.element);

        Tippy(this.tooltipTargets, {
            content: (reference) => reference.getAttribute("aria-label"),
            offset: [0, 5],
            placement: "bottom",
        });
    }

    /**
     * Attach event handlers.
     */
    bindEvents() {
        // Update and sync the search engine settings when checking/unchecking a
        // search engine.
        this.inputs.enableSearchEngine.forEach((input) => {
            input.addEventListener("input", (e) => {
                this.currentSearchEngines.find(
                    (engine) => engine.id === e.target.id
                ).enabled = e.target.checked;

                browser.storage.sync
                    .set({ searchEngines: this.currentSearchEngines })
                    .then(() => sendChangeNotification("search-engine-update"))
                    .catch(logError);
            });
        });

        // Update and sync the preferred background colour for each entry's
        // treatment colour hints in the popup interface when selecting a colour
        // from the colour picker.
        this.inputs.colorHintBackgroundSwatch.addEventListener(
            "input",
            throttle((e) => {
                browser.storage.sync
                    .set({ colorHintBackground: e.target.value })
                    .then(() =>
                        sendChangeNotification("color-preview-bg-update")
                    )
                    .catch(logError);
            }, 500)
        );

        // Update and sync the preferred background colour for each entry's
        // treatment colour hints in the popup interface when typing a hex value
        // into the colour input field.
        this.inputs.colorHintBackgroundHex.addEventListener(
            "change",
            throttle((e) => {
                // Only proceed for valid hex color values.
                if (!e.target.value.match(/^#[a-fA-F0-9]{6}$/)) {
                    return;
                }

                browser.storage.sync
                    .set({ colorHintBackground: e.target.value })
                    .then(() =>
                        sendChangeNotification("color-preview-bg-update")
                    )
                    .catch(logError);
            }, 500)
        );

<<<<<<< HEAD
=======
        // Automatically adjust the JSON Export textarea's height.
        this.inputs.jsonExport.addEventListener("input", () => {
            this.inputs.jsonExport.style.height = `${this.inputs.jsonExport.scrollHeight}px`;
        });

>>>>>>> b0631fb0
        // Reset the validity of the JSON Import textarea.
        this.inputs.jsonImport.addEventListener("input", () => {
            this.setInputValidation("jsonImport", "");
        });

        // Copy the contents of the Synchronized Storage Data textarea to the
        // clipboard.
        this.actionButtons.copySyncData.addEventListener("click", () => {
            this.inputs.syncStorageData.select();
            document.execCommand("copy");
            this.actionButtons.copySyncData.focus();
        });

        // Copy the contents of the Local Storage Data textarea to the
        // clipboard.
        this.actionButtons.copyLocalData.addEventListener("click", () => {
            this.inputs.localStorageData.select();
            document.execCommand("copy");
            this.actionButtons.copyLocalData.focus();
        });

        // Reset synchronized extension data to the default values.
        this.actionButtons.resetSyncData.addEventListener("click", () => {
            const confirmationMessage = `Are you sure you want to reset all synchronized data for the Search Tailor extension?`;
            // eslint-disable-next-line no-alert
            if (window.confirm(confirmationMessage)) {
                browser.storage.sync.clear();
            }
        });

        // Reset local extension data to the default values.
        this.actionButtons.resetLocalData.addEventListener("click", () => {
            const confirmationMessage = `Are you sure you want to reset all local data for the Search Tailor extension?`;
            // eslint-disable-next-line no-alert
            if (window.confirm(confirmationMessage)) {
                browser.storage.local.clear();
            }
        });

        // Clear the contents of the JSON Import textarea.
        this.actionButtons.clearJSON.addEventListener("click", () => {
            this.inputs.jsonImport.value = "";
        });

        // Update the active tailoring entries with user-supplied data.
        this.actionButtons.importJSON.addEventListener("click", () => {
            // Reset any active validation messages.
            this.setInputValidation("jsonImport", "");

            // If user-supplied data is invalid, set a message and bail out.
            if (!isValidJson(this.inputs.jsonImport.value)) {
                this.setInputValidation(
                    "jsonImport",
                    "Invalid JSON! Please try again."
                );
                return;
            }

            // Otherwise, update the current extension data with the valid JSON.
            browser.storage.sync
                .set(JSON.parse(this.inputs.jsonImport.value))
                .then(() => sendChangeNotification("json-import"))
                .catch(logError);
        });
    }
}

const optionsPanelElement = document.querySelector(
    "#search-tailor-options-page"
);

const currentOptionsPanel = (function initOptionsPanel() {
    return new TailoredSearchOptionsPanel(optionsPanelElement);
})();

// Listen for storage updates, updating options on change
browser.storage.onChanged.addListener(() =>
    currentOptionsPanel.populateOptions()
);<|MERGE_RESOLUTION|>--- conflicted
+++ resolved
@@ -67,8 +67,7 @@
     populateOptions() {
         browser.storage.sync
             .get(defaultUserData)
-<<<<<<< HEAD
-            .then(storageData => {
+            .then((storageData) => {
                 // Create a formatted copy of the current sync storage data.
                 this.currentSyncStorage = JSON.stringify(storageData, null, 4);
 
@@ -79,21 +78,6 @@
                 // string of the extension's sync data.
                 this.actionButtons.exportSyncData.href = `data:text/json;charset=utf-8,${encodeURIComponent(
                     this.currentSyncStorage
-=======
-            .then((storageData) => {
-                // Create a local, formatted copy of the current tailoring entry
-                // settings.
-                this.currentJSONExport = JSON.stringify(storageData, null, 4);
-
-                // Populate the JSON Export field and resize it so it can be scrolled cleanly.
-                this.inputs.jsonExport.value = this.currentJSONExport;
-                this.inputs.jsonExport.style.height = `${this.inputs.jsonExport.scrollHeight}px`;
-
-                // Set the Export JSON link's download target to an encoded string
-                // of the extension data.
-                this.actionButtons.exportJSON.href = `data:text/json;charset=utf-8,${encodeURIComponent(
-                    this.currentJSONExport
->>>>>>> b0631fb0
                 )}`;
 
                 // Create a local copy of the Search Engine settings.
@@ -117,7 +101,7 @@
             })
             .catch(logError);
 
-        browser.storage.local.get().then(storageData => {
+        browser.storage.local.get().then((storageData) => {
             // Create a formatted copy of the current local storage data.
             this.currentLocalStorage = JSON.stringify(storageData, null, 4);
 
@@ -211,14 +195,6 @@
             }, 500)
         );
 
-<<<<<<< HEAD
-=======
-        // Automatically adjust the JSON Export textarea's height.
-        this.inputs.jsonExport.addEventListener("input", () => {
-            this.inputs.jsonExport.style.height = `${this.inputs.jsonExport.scrollHeight}px`;
-        });
-
->>>>>>> b0631fb0
         // Reset the validity of the JSON Import textarea.
         this.inputs.jsonImport.addEventListener("input", () => {
             this.setInputValidation("jsonImport", "");
