import browser from "webextension-polyfill";
import TokenField from "tokenfield";
import Tippy from "tippy.js";
import ColorPicker from "vanilla-picker";
import throttle from "lodash.throttle";
import { logError, defaultTreatment } from "../addon/data";
import {
    qs,
    qsa,
    generateTailoringEntryID,
    getCustomPropertyValue,
    parseHSLAString,
    sendChangeNotification,
} from "../addon/functions";

/**
 * The interactive representation of a tailoring entry.
 */
class TailoringEntry {
    /**
     * Initializes this tailoring entry interface.
     *
     * @param {Object}  tailoringEntry The treatment settings object to use to initialize this entry's interface.
     * @param {boolean} focusInput     Whether to focus this entry's domain input after insertion.
     * @param {boolean} showSettings   Whether to insert this entry with its settings drawer open.
     */
    constructor(
        tailoringEntry = null,
        focusInput = false,
        showSettings = false
    ) {
        // Determine if this is a new entry based on whether or not a treatment
        // settings object was passed for initialization
        this.isNew = !tailoringEntry;

        // Save a reference to the settings this entry is based on, or create
        // a default settings object is none are provided.
        this.settings = tailoringEntry || {
            id: generateTailoringEntryID(),
            domains: [],
<<<<<<< HEAD
            treatment: { ...defaultTreatment },
=======
            treatment: { ...defaultTreatment},
>>>>>>> b0631fb0
        };

        this.cacheData();
        this.defineActions();
        this.initializeOpacityInput();
        this.initializeColorInputs();
        this.initializeTooltips();
        this.bindEvents();
        this.updateDynamicIcons();
        this.insert(focusInput, showSettings, this.isNew);
    }

    /**
     * Caches immutable data for this entry.
     */
    cacheData() {
        // The HTML template to base this entry's UI on.
        this.elementTemplate = qs("template#tailoring-entry");

        // A copy of the template's contents to add to the DOM.
        this.element = qs(
            ".js-entry",
            document.importNode(this.elementTemplate.content, true)
        );

        // The container this entry will be inserted into.
        this.container = qs(".js-entry-container");

        // The input field for the domains this entry applies to.
        this.domainInput = qs(".js-entry-domain-input", this.element);

        // The drawer containing settings for this entry.
        this.settingsDrawer = qs(".js-entry-settings-drawer", this.element);

        // The toggle and input elements for this entry's opacity value.
        this.opacityToggle = qs(".js-entry-opacity-toggle", this.element);
        this.opacityRange = qs(".js-entry-opacity-input", this.element);

        // Elements related to this entry's color-picking modals.
        this.pickerElements = {
            template: qs("template#picker").innerHTML,
            backgroundModal: qs(".js-background-picker-modal", this.element),
            background: qs(".js-background-picker", this.element),
            borderModal: qs(".js-border-picker-modal", this.element),
            border: qs(".js-border-picker", this.element),
        };
    }

    /**
     * Stores references to this entry's action buttons.
     */
    defineActions() {
        this.actionButtons = {};

        // Assign each Node with a [data-click-action] attribute value to a
        // matching actionButton property.
        const actionButtons = qsa("[data-click-action]", this.element);

        actionButtons.forEach((actionButton) => {
            const { clickAction } = actionButton.dataset;
            this.actionButtons[clickAction] = actionButton;
        });
    }

    /**
     * Initializes the input that controls the domains to which this entry's
     * treatment settings should apply.
     */
    initializeDomainInput() {
        // Initialize a new TokenField to use for the domain input field.
        // @see https://github.com/KaneCohen/tokenfield
        this.tokenField = new TokenField({
            el: this.domainInput,
            setItems: this.settings.domains.map((d) => ({ id: d, name: d })),
            addItemOnBlur: true,
        });

        // Save all entries when the domain tokens change. Note that this uses
        // the NodeJS Event API as implemented by the TokenField library.
        // @see https://nodejs.org/api/events.html#events_emitter_on_eventname_listener
        this.tokenField.on("change", () => {
            // Get the raw TokenField values as an array of strings and apply it
            // to this entry's settings object.
            const domainArray = this.tokenField.getItems().map((i) => i.name);
            this.settings.domains = domainArray;

            TailoringEntry.save("entry-domains");
        });

        // Save a reference to the TokenField's actual text input element.
        this.tokenFieldInput = qs(".tokenfield-input", this.element);

        // Respond to keyboard events in the TokenField.
        this.tokenFieldInput.addEventListener("keydown", (e) => {
            // Disallow spaces within the TokenField's input.
            if (e.key === " ") e.preventDefault();
        });
    }

    /**
     * Initializes the input that controls the opacity value of this entry's
     * treatment settings.
     */
    initializeOpacityInput() {
        // Initialize this entry's opacity slider to its set value.
        this.opacityRange.value = this.settings.treatment.opacity;

        // Create a special informational tooltip that displays this entry's
        // current opacity value.
        this.opacityRangeTooltip = new Tippy(this.opacityRange, {
            content: this.opacityTooltipValue,
            hideOnClick: false,
            offset: [0, 5],
            placement: "bottom",
        });
    }

    /**
     * Initializes the colorization toggle and background/border color picker
     * inputs for this entry.
     */
    initializeColorInputs() {
        // Get the current background and border alpha values.
        const currentBackgroundAlpha = parseHSLAString(
            this.settings.treatment.backgroundColor
        ).alpha;
        const currentBorderAlpha = parseHSLAString(
            this.settings.treatment.borderColor
        ).alpha;

        // If both alpha values are at zero, assume colorization is disabled.
        if (currentBackgroundAlpha === "0" && currentBorderAlpha === "0") {
            this.colorizationEnabled = false;
        }

        // Initialize this entry's background color picker.
        this.backgroundPicker = new ColorPicker({
            color: this.settings.treatment.backgroundColor,
            parent: this.pickerElements.background,
            popup: false,
            template: this.pickerElements.template,
        });

        this.backgroundPicker.onChange = throttle(
            (newColor) =>
                this.setTreatmentProperty(
                    "backgroundColor",
                    newColor.hslaString
                ),
            500
        );

        this.backgroundPicker.onDone = () => {
            this.backgroundColorModalIsVisible = false;
        };

        // Save a reference to the background picker's input element.
        this.pickerElements.backgroundInput = qs(
            ".picker_editor input",
            this.pickerElements.background
        );

        // Initialize this entry's border color picker.
        this.borderPicker = new ColorPicker({
            color: this.settings.treatment.borderColor,
            parent: this.pickerElements.border,
            popup: false,
            template: this.pickerElements.template,
        });

        this.borderPicker.onChange = throttle(
            (newColor) =>
                this.setTreatmentProperty("borderColor", newColor.hslaString),
            500
        );

        this.borderPicker.onDone = () => {
            this.borderColorModalIsVisible = false;
        };

        // Save a reference to the border picker's input element.
        this.pickerElements.borderInput = qs(
            ".picker_editor input",
            this.pickerElements.border
        );
    }

    /**
     * Initializes tooltips for this entry.
     */
    initializeTooltips() {
        this.tooltipTargets = qsa("[data-tippy]", this.element);

        Tippy(this.tooltipTargets, {
            content: (reference) => reference.getAttribute("aria-label"),
            offset: [0, 5],
            placement: "bottom",
        });
    }

    /**
     * Attaches event handlers.
     */
    bindEvents() {
        // Open and close this entry's settings drawer.
        this.actionButtons.toggleSettingsDrawer.addEventListener("click", () =>
            this.toggleSettingsDrawer()
        );

        // Scroll this entry's settings drawer into view when it opens.
        this.settingsDrawer.addEventListener("transitionend", (e) => {
            // Only respond to changes in height.
            if (e.propertyName !== "height") {
                return;
            }

            // Only proceed if the drawer was opened.
            if (!this.settingsDrawerIsOpen) {
                return;
            }

            // Calculate how far from the bottom of the entry container to
            // scroll to ensure that this settings drawer is not obscured by the
            // floating action bar when opened.
            const drawerBottom =
                this.settingsDrawer.getBoundingClientRect().bottom;
            const distanceToContainerBottom =
                this.container.clientHeight - drawerBottom;
            const actionBarHeight = getCustomPropertyValue(
                "--popup-action-bar-height",
                "px"
            );
            const actionBarPadding = getCustomPropertyValue(
                "--popup-action-bar-padding",
                "px"
            );
            const actionBarOffset = actionBarHeight + actionBarPadding * 2;
            const scrollAmount = actionBarOffset - distanceToContainerBottom;

            if (scrollAmount <= 0) {
                return;
            }

            this.container.scrollBy({
                top: scrollAmount,
                behavior: "smooth",
            });
        });

        // Toggle the opacity setting for this entry's treatment between
        // minimum/maximum values on click.
        this.opacityToggle.addEventListener("click", () => {
            const newRangeValue = this.opacityRange.value === "0" ? "100" : "0";

            // Update the range input's value and programmatically trigger an
            // input event.
            this.opacityRange.value = newRangeValue;
            this.opacityRange.dispatchEvent(new Event("input"));
        });

        // Update the opacity setting for this entry's treatment on input.
        this.opacityRange.addEventListener(
            "input",
            throttle(
                (e) => this.setTreatmentProperty("opacity", +e.target.value),
                500
            )
        );

        // Toggle this entry's colorization setting on click.
        this.actionButtons.toggleColorization.addEventListener("click", () => {
            this.colorizationEnabled = !this.colorizationEnabled;
        });

        // Show this entry's background color picker modal on click.
        this.actionButtons.showBackgroundColorModal.addEventListener(
            "click",
            () => {
                this.backgroundColorModalIsVisible = true;
            }
        );

        // Hide this entry's background color picker modal on click.
        this.actionButtons.hideBackgroundColorModal.addEventListener(
            "click",
            () => {
                this.backgroundColorModalIsVisible = false;
            }
        );

        // When the hide/show animation begins for this entry's background color
        // picker modal, move focus in and out of it and adjust the z-index of
        // the entry container to prevent conflicts with the action bar.
        this.pickerElements.backgroundModal.addEventListener(
            "animationstart",
            (e) => {
                if (e.animationName === "fadeModalIn") {
                    this.pickerElements.backgroundInput.focus();
                    this.container.style.zIndex = 2;
                }

                if (e.animationName === "fadeModalOut") {
                    this.actionButtons.showBackgroundColorModal.focus();
                }
            }
        );

        // Readjust the z-index of this entry's container after its background
        // color picker modal is hidden.
        this.pickerElements.backgroundModal.addEventListener(
            "animationend",
            (e) => {
                if (e.animationName === "fadeModalOut") {
                    this.container.style.zIndex = 1;
                    delete e.target.dataset.animate;
                }
            }
        );

        // Show this entry's border color picker modal on click.
        this.actionButtons.showBorderColorModal.addEventListener(
            "click",
            () => {
                this.borderColorModalIsVisible = true;
            }
        );

        // Hide this entry's border color picker modal on click.
        this.actionButtons.hideBorderColorModal.addEventListener(
            "click",
            () => {
                this.borderColorModalIsVisible = false;
            }
        );

        // When the hide/show animation begins for this entry's border color
        // picker modal, move focus in and out of it and adjust the z-index of
        // the entry container to prevent conflicts with the action bar.
        this.pickerElements.borderModal.addEventListener(
            "animationstart",
            (e) => {
                if (e.animationName === "fadeModalIn") {
                    this.pickerElements.borderInput.focus();
                    this.container.style.zIndex = 2;
                }

                if (e.animationName === "fadeModalOut") {
                    this.actionButtons.showBorderColorModal.focus();
                }
            }
        );

        // Readjust the z-index of this entry's container after its border color
        // picker modal is hidden.
        this.pickerElements.borderModal.addEventListener(
            "animationend",
            (e) => {
                if (e.animationName === "fadeModalOut") {
                    this.container.style.zIndex = 1;
                    delete e.target.dataset.animate;
                }
            }
        );

        // Delete this entry on click.
        this.actionButtons.deleteEntry.addEventListener("click", () =>
            this.delete()
        );
    }

    /**
     * The index of this entry among all current entries.
     */
    get index() {
        return TailoringEntry.objects.indexOf(this);
    }

    /**
     * The current state of this entry's settings drawer.
     */
    get settingsDrawerIsOpen() {
        return this.settingsDrawer.dataset.isOpen === "true";
    }

    set settingsDrawerIsOpen(newDrawerState) {
        this.settingsDrawer.dataset.isOpen = newDrawerState;
        this.actionButtons.toggleSettingsDrawer.dataset.actionActive =
            newDrawerState;
    }

    /**
     * The current state of this entry's colorization setting. Disabling
     * colorization simply sets the alpha transparency of the existing
     * border/background colors to 0. This "removes" the coloring but preserves
     * the HSL values so they can be reenabled later.
     */
    get colorizationEnabled() {
        return this.element.dataset.colorizationEnabled === "true";
    }

    set colorizationEnabled(newState) {
        this.element.dataset.colorizationEnabled = !!newState;

        // Disable the background/border color picker buttons.
        this.actionButtons.showBackgroundColorModal.disabled = !newState;
        this.actionButtons.showBorderColorModal.disabled = !newState;

        // Determine the new alpha value to apply to this entry's background and
        // border colors. Disabling colorization simply sets the alpha values of
        // the existing colors to 0, preserving their other values.
        const alpha = newState === true ? 1 : 0;

        if (this.backgroundPicker) {
            // Update the alpha value of this entry's background color to the
            // appropriate value.
            const currentBackgroundColor =
                this.settings.treatment.backgroundColor;
            const bkg = parseHSLAString(currentBackgroundColor);
            this.backgroundPicker.setColor(
                `hsla(${bkg.hue},${bkg.saturation},${bkg.lightness},${alpha})`
            );
        }

        if (this.borderPicker) {
            // Update the alpha value of this entry's border color to the
            // appropriate value.
            const currentBorderColor = this.settings.treatment.borderColor;
            const bdr = parseHSLAString(currentBorderColor);
            this.borderPicker.setColor(
                `hsla(${bdr.hue},${bdr.saturation},${bdr.lightness},${alpha})`
            );
        }
    }

    /**
     * The current state of this entry's border color modal.
     */
    set backgroundColorModalIsVisible(newModalState) {
        this.pickerElements.backgroundModal.dataset.animate = newModalState
            ? "in"
            : "out";
    }

    /**
     * The current state of this entry's background color modal.
     */
    set borderColorModalIsVisible(newModalState) {
        this.pickerElements.borderModal.dataset.animate = newModalState
            ? "in"
            : "out";
    }

    /**
     * The current value of this entry's opacity tooltip.
     */
    get opacityTooltipValue() {
        let tooltip = this.opacityRange.getAttribute("aria-label");
        const roundedOpacityValue = Math.round(this.opacityRange.value * 100);

        if (roundedOpacityValue === 0) {
            tooltip += ` (results hidden)`;
        } else {
            tooltip += ` (${roundedOpacityValue}%)`;
        }

        return tooltip;
    }

    /**
     * Updates this entry's treatment, applying appropriate side effects based
     * on the updated property.
     *
     * @param {string} property - The treatment property to update.
     * @param {object} newValue - The updated value to apply.
     */
    setTreatmentProperty(property, newValue) {
        // Update this property's value.
        this.settings.treatment[property] = newValue;

        if (property === "borderColor") {
            this.updateDynamicIcons(["borderColor"]);
        }

        if (property === "backgroundColor") {
            this.updateDynamicIcons(["backgroundColor"]);
        }

        if (property === "opacity") {
            // Insert the current value into the input's tooltip.
            this.opacityRangeTooltip.setContent(this.opacityTooltipValue);

            this.updateDynamicIcons(["opacity"]);
        }

        TailoringEntry.save(`entry-${property}`, [this.settings.id]);
    }

    /**
     * Synchronizes any dynamic icons with the appropriate entry setting.
     *
     * @param {array} iconsToUpdate - The colorized icons to update.
     */
    updateDynamicIcons(
        iconsToUpdate = ["backgroundColor", "borderColor", "opacity"]
    ) {
        if (iconsToUpdate.includes("backgroundColor")) {
            this.element.style.setProperty(
                "--popup-entry-treatment-background",
                this.settings.treatment.backgroundColor
            );
        }

        if (iconsToUpdate.includes("borderColor")) {
            this.element.style.setProperty(
                "--popup-entry-treatment-border",
                this.settings.treatment.borderColor
            );
        }

        if (iconsToUpdate.includes("opacity")) {
            this.element.dataset.opacity = this.settings.treatment.opacity;
        }
    }

    /**
     * Inserts this entry into the popup interface.
     *
     * @param {boolean} focusInput Whether to focus this entry's domain input after insertion.
     * @param {boolean} showSettings Whether to insert this entry with its settings drawer open.
     * @param {boolean} animateIn Whether to animate the insertion of this entry.
     */
    insert(focusInput = false, showSettings = false, animateIn = false) {
        // Open this entry's settings drawer if desired.
        if (showSettings) {
            this.toggleSettingsDrawer(true);
        }

        // Animate the entry's insertion if desired.
        if (animateIn) {
            // Listen for the end of the insertion animation to remove the
            // animation attribute.
            this.element.addEventListener("animationend", (e) => {
                // Only proceed if this was the insertion animation.
                if (e.animationName !== "insertEntry") {
                    return;
                }

                delete this.element.dataset.isBeingInserted;
            });

            // Apply a data attribute to trigger the insertion animation.
            this.element.dataset.isBeingInserted = true;
        }

        // Add this entry's UI to the container element.
        this.container.appendChild(this.element);

        // Initialize the domain input and bind its events after insertion to
        // avoid issues with its automatic resizing in Chrome.
        this.initializeDomainInput();

        // Focus this entry's domain input if desired.
        if (focusInput) {
            this.tokenFieldInput.focus({ preventScroll: true });
            this.element.scrollIntoView({ behavior: "smooth" });
        }
    }

    /**
     * Toggles the open state of this entry's settings drawer.
     *
     * @param {boolean|null} shouldBeOpen - Whether to force the drawer to its open state.
     */
    toggleSettingsDrawer(shouldBeOpen = null) {
        // Determine the drawer's new state, preferring the passed state but
        // falling back to the opposite of its current state.
        const newOpenSetting =
            shouldBeOpen !== null ? shouldBeOpen : !this.settingsDrawerIsOpen;

        // If opening the drawer, close all others first.
        if (newOpenSetting === true) {
            TailoringEntry.closeAllSettingsDrawers();
        }

        this.settingsDrawerIsOpen = newOpenSetting;
    }

    /**
     * Removes this entry's UI and data.
     */
    delete() {
        // Listen for the end of the deletion animation before actually removing
        // the element from the DOM.
        this.element.addEventListener("animationend", (e) => {
            // Only proceed if this was the deletion animation.
            if (e.animationName !== "deleteEntry") {
                return;
            }

            this.element.remove();
        });

        // Get and apply this entry's height in-line for animation purposes.
        const entryHeight = this.element.getBoundingClientRect().height;
        this.element.style.setProperty(
            "--popup-entry-height",
            `${entryHeight}px`
        );

        // Apply a data attribute to trigger the deletion animation.
        this.element.dataset.isBeingDeleted = true;

        // Delete this entry's data and save the update to storage.
        TailoringEntry.objects.splice(this.index, 1);
        TailoringEntry.save("entry-deletion");
    }

    /**
     * Retrieves an array of settings objects for all the current Tailoring
     * Entry objects that make up the popup UI.
     */
    static get rawValues() {
        return TailoringEntry.objects.map((o) => o.settings);
    }

    /**
     * Saves the raw values of all current tailoring entries in the popup UI
     * back to the extension's storage.
     *
     * @param {String}   changeType A simple description of the type of change.
     * @param {String[]} updatedIDs The IDs of specific tailoring entries to apply updates for, defaulting to all.
     */
    static save(changeType, updatedIDs = null) {
        browser.storage.sync
            .set({ tailoringEntries: TailoringEntry.rawValues })
            .then(() => sendChangeNotification(changeType, updatedIDs))
            .catch(logError);
    }

    /**
     * Closes all settings drawers.
     */
    static closeAllSettingsDrawers() {
        TailoringEntry.objects.forEach((entryObject) => {
            const thisEntry = entryObject;

            thisEntry.settingsDrawerIsOpen = false;
        });
    }
}

/**
 * Represents a static list of all current Tailoring Entry objects.
 */
TailoringEntry.objects = [];

module.exports = TailoringEntry;<|MERGE_RESOLUTION|>--- conflicted
+++ resolved
@@ -38,11 +38,7 @@
         this.settings = tailoringEntry || {
             id: generateTailoringEntryID(),
             domains: [],
-<<<<<<< HEAD
             treatment: { ...defaultTreatment },
-=======
-            treatment: { ...defaultTreatment},
->>>>>>> b0631fb0
         };
 
         this.cacheData();
